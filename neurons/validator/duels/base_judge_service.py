import asyncio
from abc import ABC, abstractmethod

import httpx
from openai import AsyncOpenAI
from openai.types.chat import ChatCompletion, ChatCompletionMessage, ChatCompletionMessageParam
from pydantic import BaseModel


SYSTEM_PROMPT = (
    "You are a specialized 3D model evaluation system. "
    "Analyze visual quality and prompt adherence with expert precision. "
    "Always respond with valid JSON only."
)

USER_PROMPT_TEXT = """Evaluate two 3D models (4 renders each) generated from: "{prompt}"
Find the WORST one.

Problems to spot:
* Missing/extra objects from prompt
* Doesn't match what was requested
* Style mismatch (ONLY if prompt requests specific style - otherwise ANY style is fine)
* Major quality issues (artifacts, very low detail, broken geometry)

Compare BOTH directions: What's wrong with 1? What's wrong with 2?
Pick the WORST: 1, 2, or 0 (tie).

Output: {{"issues": "<1's problems> vs <2's problems>", "worst": <1/2/0>}}"""

USER_PROMPT_IMAGE = """Which of the 3D models does match the object in the image prompt less?
Pick the WORST: 1, 2, or 0 (tie).

Output: {"issues": "<1's problems> vs <2's problems>", "worst": <1/2/0> }"""

DUEL_TIME_EMA_ALPHA = 0.2
BASE_DUEL_TIMEOUT_SECONDS = 20


class JudgeResponse(BaseModel):
    """Response from a judge evaluating a duel between two 3D model renders.

    A duel compares two sets of rendered views to determine which model
    has worse quality based on prompt adherence and visual criteria.
    """

    worst: int
    """Judge's decision: 1 (first is worst), 2 (second is worst), or 0 (tie)."""
    issues: str
    """Explanation of the scoring decision."""


class BaseJudgeService(ABC):
    """Abstract base service for evaluating 3D model quality through duels.

    Manages concurrent workers that compare pairs of 3D model renders using
    a vision-language model. A "duel" evaluates which of two models has worse
    quality based on prompt adherence and visual criteria.

    **Subclasses must implement:**
    - `_process_duels_loop(worker_id)`: Define how each worker acquires duel
      requests (e.g., from a queue), processes them via `_request_duel()`,
      and handles results. Include any metrics tracking needed.

    **Common patterns:**
    - Rate-limited proxy: Apply delays, track throughput, pause/resume
    - Task processor: Compare multiple outputs per task, find best result

    Attributes:
        _client: OpenAI client for judge API communication.
        _num_judge_workers: Number of concurrent worker tasks.
        _judge_worker_tasks: Active asyncio Task objects.
    """

    def __init__(
        self,
        *,
        judge_endpoint: str,
        judge_api_key: str,
        num_judge_workers: int,
    ) -> None:
        self._client = AsyncOpenAI(
            base_url=judge_endpoint,
            api_key=judge_api_key,
            timeout=BASE_DUEL_TIMEOUT_SECONDS,
            http_client=httpx.AsyncClient(
                limits=httpx.Limits(
                    max_keepalive_connections=num_judge_workers,
                    max_connections=num_judge_workers * 2,
                )
            ),
        )
        """OpenAI client to communicate with the judge."""

        self._average_duel_time: float = 0
        """Exponential moving average (EMA) of duel time, in seconds."""

        self._num_judge_workers = num_judge_workers
        """Number of concurrent workers requesting duels."""

        self._judge_worker_tasks: list[asyncio.Task] = []
        """Active worker tasks running `_process_duels_loop`."""

    async def start_judging_duels(self) -> None:
        """Start all judge worker tasks.

        Spawns the configured number of worker tasks, each executing the
        abstract _process_duels_loop method. Workers run concurrently and
        continue until explicitly stopped via stop_judging_duels().
        """

        for worker_id in range(self._num_judge_workers):
            self._judge_worker_tasks.append(asyncio.create_task(self._process_duels_loop(worker_id)))

    def stop_judging_duels(self) -> None:
        """Stop all judge worker tasks.

        Cancels all running worker tasks. Any in-flight duel requests
        will be interrupted. Pending items in queues will not be processed.
        """

        for worker in self._judge_worker_tasks:
            worker.cancel()

    def judge_performance(self) -> float:
        """Calculate the average time per duel across all workers."""

        if self._num_judge_workers == 0:
            return 0.0
        perf: float = self._average_duel_time / self._num_judge_workers
        return perf

    def track_average_duel_time(self, duel_time: float) -> None:
        self._average_duel_time = DUEL_TIME_EMA_ALPHA * duel_time + (1 - DUEL_TIME_EMA_ALPHA) * self._average_duel_time

    @abstractmethod
    async def _process_duels_loop(self, worker_id: int) -> None:
        """Main processing loop for a worker task.

        This method defines how each worker acquires and processes duels.
        It should run continuously until the task is cancelled.

        **Implementation Guidelines:**

        - Use an infinite loop with proper asyncio cancellation handling
        - Acquire duel requests from the appropriate source (queue, etc.)
        - Call _request_duel methods to evaluate model pairs
        - Handle results according to the service's purpose
        - Implement any necessary metrics tracking
        - Include error handling and logging as appropriate
        """
        raise NotImplementedError()

    async def _request_duel_text_prompt(
        self, *, prompt: str, left_grid_preview_encoded: str, right_grid_preview_encoded: str, seed: int
    ) -> JudgeResponse:
        """Request judgment for a duel between two 3D models generated from a text prompt.

        Sends the text prompt and rendered views to the judge model for evaluation.
        The judge compares both models and determines which one is worse based on prompt adherence and visual quality.
        """
        messages = [
            {"role": "system", "content": SYSTEM_PROMPT},
            {
                "role": "user",
                "content": [
                    {"type": "text", "text": USER_PROMPT_TEXT.format(prompt=prompt)},
                    {"type": "text", "text": "First 3D model (4 different views):"},
                    {"type": "image_url", "image_url": {"url": image_to_uri(left_grid_preview_encoded)}},
                    {"type": "text", "text": "Second 3D model (4 different views):"},
                    {"type": "image_url", "image_url": {"url": image_to_uri(right_grid_preview_encoded)}},
                ],
            },
        ]
        return await self._request_duel(messages=messages, seed=seed, max_tokens=1024)  # type: ignore

    async def _request_duel_image_prompt(
        self, *, prompt_encoded: str, left_grid_preview_encoded: str, right_grid_preview_encoded: str, seed: int
    ) -> JudgeResponse:
        """Request judgment for a duel between two 3D models generated from an image prompt.

        Sends the text prompt and rendered views to the judge model for evaluation.
        The judge compares both models and determines which one is worse based on prompt adherence and visual quality.
        """
        messages = [
            {"role": "system", "content": SYSTEM_PROMPT},
            {
                "role": "user",
                "content": [
                    {"type": "text", "text": "Image prompt to generate 3D model:"},
                    {"type": "image_url", "image_url": {"url": image_to_uri(prompt_encoded)}},
                    {"type": "text", "text": "First 3D model (4 different views):"},
                    {"type": "image_url", "image_url": {"url": image_to_uri(left_grid_preview_encoded)}},
                    {"type": "text", "text": "Second 3D model (4 different views):"},
                    {"type": "image_url", "image_url": {"url": image_to_uri(right_grid_preview_encoded)}},
                    {"type": "text", "text": USER_PROMPT_IMAGE},
                ],
            },
        ]
        return await self._request_duel(messages=messages, seed=seed, max_tokens=1024)  # type: ignore

    async def _request_duel(self, *, messages: ChatCompletionMessageParam, seed: int, max_tokens: int) -> JudgeResponse:
        """Base method for requesting judgment from the judge model.

        Called internally by _request_duel_text_prompt and _request_duel_image_prompt.
        Handles the API call, response validation, and JSON parsing.

        Not intended to be called directly - use the specific text or image methods instead.
        """
        response_format = {
            "type": "json_schema",
            "json_schema": {
                "name": "judge-response",
                "schema": JudgeResponse.model_json_schema(),
            },
        }
        completion: ChatCompletion = await self._client.chat.completions.create(
<<<<<<< HEAD
            model="THUDM/GLM-4.1V-9B-Thinking",
=======
            model="zai-org/GLM-4.1V-9B-Thinking",
>>>>>>> 5fc61f1b
            messages=messages,
            temperature=0.1,
            seed=seed,
            max_tokens=max_tokens,
            response_format=response_format,  # type: ignore
            timeout=20.0,
        )
        if not completion.choices:
            raise ValueError("Empty list of completion choices")

        message: ChatCompletionMessage = completion.choices[0].message

        if message.content is None:
            raise ValueError("Empty message content")

        return JudgeResponse.model_validate_json(message.content)


def image_to_uri(image_encoded: str) -> str:
    """Convert image bytes to base64 data URI."""
    return f"data:image/png;base64,{image_encoded}"<|MERGE_RESOLUTION|>--- conflicted
+++ resolved
@@ -214,11 +214,7 @@
             },
         }
         completion: ChatCompletion = await self._client.chat.completions.create(
-<<<<<<< HEAD
-            model="THUDM/GLM-4.1V-9B-Thinking",
-=======
             model="zai-org/GLM-4.1V-9B-Thinking",
->>>>>>> 5fc61f1b
             messages=messages,
             temperature=0.1,
             seed=seed,
